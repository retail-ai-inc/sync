package syncer

import (
	"context"
	"database/sql"
	"fmt"
	"math/rand"
	"os"
	"path/filepath"
	"strconv"
	"testing"
	"time"

	"github.com/google/uuid"
	"github.com/retail-ai-inc/sync/pkg/config"
	"github.com/retail-ai-inc/sync/pkg/logger"
	"github.com/retail-ai-inc/sync/pkg/syncer/mariadb"
	"github.com/retail-ai-inc/sync/pkg/syncer/mongodb"
	"github.com/retail-ai-inc/sync/pkg/syncer/mysql"
	"github.com/retail-ai-inc/sync/pkg/syncer/postgresql"
	"github.com/sirupsen/logrus"
	"go.mongodb.org/mongo-driver/bson"
	"go.mongodb.org/mongo-driver/bson/primitive"
	"go.mongodb.org/mongo-driver/mongo"
	"go.mongodb.org/mongo-driver/mongo/options"
	"go.mongodb.org/mongo-driver/mongo/readpref"

	_ "github.com/go-sql-driver/mysql"
	_ "github.com/lib/pq"
)

<<<<<<< HEAD
// Get the next available auto-increment ID value from the MySQL table: max(id) + 1
func getNextMySQLID(t *testing.T, db *sql.DB, database, table string) int64 {
=======
// Global counter for generating unique primary key IDs (MongoDB does not depend on this ID)
var testIDCounter int64 = 0

// This function may only be used in MongoDB (if needed)
// For MySQL, we no longer use this global counter, but instead get the next ID by querying the database
func getUniqueID() int64 {
	return atomic.AddInt64(&testIDCounter, 1)
}

// Added function: get the full "schema.table" or "database.table"
func getQualifiedTableName(dbmap config.DatabaseMapping, useSource bool, tblmap config.TableMapping) string {
	if useSource {
		if dbmap.SourceSchema != "" {
			return fmt.Sprintf("%s.%s", dbmap.SourceSchema, tblmap.SourceTable)
		}
		return fmt.Sprintf("%s.%s", dbmap.SourceDatabase, tblmap.SourceTable)
	}
	if dbmap.TargetSchema != "" {
		return fmt.Sprintf("%s.%s", dbmap.TargetSchema, tblmap.TargetTable)
	}
	return fmt.Sprintf("%s.%s", dbmap.TargetDatabase, tblmap.TargetTable)
}

// Modified getNextSQLID: pass in "fullTableName" instead of "database, table"
func getNextSQLID(t *testing.T, db *sql.DB, fullTableName string) int64 {
>>>>>>> 2d5eef72
	var maxID sql.NullInt64
	query := fmt.Sprintf("SELECT COALESCE(MAX(id),0) FROM %s", fullTableName)
	err := db.QueryRow(query).Scan(&maxID)
	if err != nil {
		t.Fatalf("Failed to get max ID from %s: %v", fullTableName, err)
	}
	return maxID.Int64 + 1
}

// Detect DB type to decide placeholders and possible TRUNCATE approach
func isPostgresDBType(dbType string) bool {
	return dbType == "postgresql"
}

// TestFullSync is a comprehensive integration test example.
func TestFullSync(t *testing.T) {
	// Prepare environment
	ctx, cancel := prepareTestEnvironment(t)
	defer cancel()

	// Connect all databases
	mongoEnabled, mysqlEnabled, mariaDBEnabled, postgresEnabled,
		mongoSourceClient, mongoTargetClient,
		mysqlSourceDB, mysqlTargetDB,
		mariaDBSourceDB, mariaDBTargetDB,
		pgSourceDB, pgTargetDB :=
		connectAllDatabases(t)

	// Extract all mappings
	cfg := config.NewConfig()
	mongoMapping, mysqlMapping, mariadbMapping, pgMapping := extractAllMappings(cfg)

	// Start all syncers
	startAllSyncers(ctx, cfg, logger.InitLogger())
	t.Log("Syncers started, waiting initial sync...")
	time.Sleep(5 * time.Second)

	// Insert initial data
	const initialInsertCount = 3
	insertInitialData(t,
		mongoEnabled, mysqlEnabled, mariaDBEnabled, postgresEnabled,
		mongoSourceClient, mysqlSourceDB, mariaDBSourceDB, pgSourceDB,
		mongoMapping, mysqlMapping, mariadbMapping, pgMapping,
		initialInsertCount,
	)

	// Verify initial data synchronization
	verifyInitialDataConsistency(t,
		mongoEnabled, mysqlEnabled, mariaDBEnabled, postgresEnabled,
		mongoSourceClient, mongoTargetClient,
		mysqlSourceDB, mysqlTargetDB,
		mariaDBSourceDB, mariaDBTargetDB,
		pgSourceDB, pgTargetDB,
		mongoMapping, mysqlMapping, mariadbMapping, pgMapping,
	)

	// Create/Update/Delete tests
	performCRUDOperations(t,
		mongoEnabled, mysqlEnabled, mariaDBEnabled, postgresEnabled,
		mongoSourceClient, mongoTargetClient,
		mysqlSourceDB, mysqlTargetDB,
		mariaDBSourceDB, mariaDBTargetDB,
		pgSourceDB, pgTargetDB,
		mongoMapping, mysqlMapping, mariadbMapping, pgMapping,
	)

	time.Sleep(5 * time.Second)
	t.Log("Full synchronization test completed successfully.")
}

// 1. Read config, initialize Logger, and set environment
func prepareTestEnvironment(t *testing.T) (context.Context, context.CancelFunc) {
	projectRoot := "../../"
	configPath := filepath.Join(projectRoot, "configs/config.yaml")
	os.Setenv("CONFIG_PATH", configPath)

	ctx, cancel := context.WithCancel(context.Background())

	// Cleanup after test
	t.Cleanup(func() {
		os.Unsetenv("CONFIG_PATH")
	})

	return ctx, cancel
}

// 2. Connect all databases and determine which are enabled
func connectAllDatabases(t *testing.T) (
	bool, bool, bool, bool,
	*mongo.Client, *mongo.Client,
	*sql.DB, *sql.DB,
	*sql.DB, *sql.DB,
	*sql.DB, *sql.DB,
) {
	cfg := config.NewConfig()
	var (
		mongoEnabled    = false
		mysqlEnabled    = false
		mariaDBEnabled  = false
		postgresEnabled = false
	)

	for _, sc := range cfg.SyncConfigs {
		switch {
		case sc.Type == "mongodb" && sc.Enable:
			mongoEnabled = true
		case sc.Type == "mysql" && sc.Enable:
			mysqlEnabled = true
		case sc.Type == "mariadb" && sc.Enable:
			mariaDBEnabled = true
		case sc.Type == "postgresql" && sc.Enable:
			postgresEnabled = true
		}
	}

	if !mongoEnabled && !mysqlEnabled && !mariaDBEnabled && !postgresEnabled {
		t.Skip("No enabled MongoDB, MySQL, MariaDB or PostgreSQL sync config found in config.yaml, skipping test.")
	}

	// Initialize return objects
	var (
		mongoSourceClient *mongo.Client
		mongoTargetClient *mongo.Client
		mysqlSourceDB     *sql.DB
		mysqlTargetDB     *sql.DB
		mariaDBSourceDB   *sql.DB
		mariaDBTargetDB   *sql.DB
		pgSourceDB        *sql.DB
		pgTargetDB        *sql.DB
		err               error
	)

	// MongoDB
	if mongoEnabled {
		mongoSourceClient, mongoTargetClient, err = connectMongoDB(cfg)
		if err != nil {
			t.Fatalf("Failed to connect MongoDB: %v", err)
		}
<<<<<<< HEAD
		defer func() {
			_ = mongoSourceClient.Disconnect(context.Background())
			_ = mongoTargetClient.Disconnect(context.Background())
		}()

=======
>>>>>>> 2d5eef72
		t.Log("MongoDB source/target connected successfully.")
		t.Cleanup(func() {
			mongoSourceClient.Disconnect(context.Background())
			mongoTargetClient.Disconnect(context.Background())
		})
	}

	// MySQL
	if mysqlEnabled {
		mysqlSourceDB, mysqlTargetDB, err = connectSQLDB(cfg, "mysql")
		if err != nil {
			t.Fatalf("Failed to connect MySQL: %v", err)
		}
<<<<<<< HEAD
		defer func() {
			mysqlSourceDB.Close()
			mysqlTargetDB.Close()
		}()
=======
>>>>>>> 2d5eef72
		t.Log("MySQL source/target connected successfully.")
		t.Cleanup(func() {
			mysqlSourceDB.Close()
			mysqlTargetDB.Close()
		})
	}

	// MariaDB
	if mariaDBEnabled {
		mariaDBSourceDB, mariaDBTargetDB, err = connectSQLDB(cfg, "mariadb")
		if err != nil {
			t.Fatalf("Failed to connect MariaDB: %v", err)
		}
		t.Log("MariaDB source/target connected successfully.")
		t.Cleanup(func() {
			mariaDBSourceDB.Close()
			mariaDBTargetDB.Close()
		})
	}

	// PostgreSQL
	if postgresEnabled {
		pgSourceDB, pgTargetDB, err = connectPGDB(cfg)
		if err != nil {
			t.Fatalf("Failed to connect PostgreSQL: %v", err)
		}
		t.Log("PostgreSQL source/target connected successfully.")
		t.Cleanup(func() {
			pgSourceDB.Close()
			pgTargetDB.Close()
		})
	}

	return mongoEnabled, mysqlEnabled, mariaDBEnabled, postgresEnabled,
		mongoSourceClient, mongoTargetClient,
		mysqlSourceDB, mysqlTargetDB,
		mariaDBSourceDB, mariaDBTargetDB,
		pgSourceDB, pgTargetDB
}

// 3. Extract all database mappings
func extractAllMappings(cfg *config.Config) ([]config.DatabaseMapping, []config.DatabaseMapping, []config.DatabaseMapping, []config.DatabaseMapping) {
	var mongoMapping, mysqlMapping, mariadbMapping, pgMapping []config.DatabaseMapping
	for _, sc := range cfg.SyncConfigs {
		if sc.Type == "mongodb" && sc.Enable {
			mongoMapping = sc.Mappings
		}
		if sc.Type == "mysql" && sc.Enable {
			mysqlMapping = sc.Mappings
		}
		if sc.Type == "mariadb" && sc.Enable {
			mariadbMapping = sc.Mappings
		}
		if sc.Type == "postgresql" && sc.Enable {
			pgMapping = sc.Mappings
		}
	}
	return mongoMapping, mysqlMapping, mariadbMapping, pgMapping
}

// 4. Start all Syncers
func startAllSyncers(ctx context.Context, cfg *config.Config, log *logrus.Logger) {
	for _, sc := range cfg.SyncConfigs {
		if !sc.Enable {
			continue
		}
		switch sc.Type {
		case "mongodb":
			syncer := mongodb.NewMongoDBSyncer(sc, log)
			go syncer.Start(ctx)
		case "mysql":
			syncer := mysql.NewMySQLSyncer(sc, log)
			go syncer.Start(ctx)
		case "mariadb":
			syncer := mariadb.NewMariaDBSyncer(sc, log)
			go syncer.Start(ctx)
		case "postgresql":
			syncer := postgresql.NewPostgreSQLSyncer(sc, log)
			go syncer.Start(ctx)
		}
	}
}

// 5. Insert initial data
func insertInitialData(
	t *testing.T,
	mongoEnabled, mysqlEnabled, mariaDBEnabled, postgresEnabled bool,
	mongoSourceClient *mongo.Client,
	mysqlSourceDB, mariaDBSourceDB, pgSourceDB *sql.DB,
	mongoMapping, mysqlMapping, mariadbMapping, pgMapping []config.DatabaseMapping,
	initialInsertCount int,
) {
	if mongoEnabled && mongoSourceClient != nil {
<<<<<<< HEAD
		prepareInitialData(t, mongoSourceClient, mongoMappings, "initial_mongo_doc", initialInsertCount)
		t.Logf("Inserted %d initial documents into MongoDB source.", initialInsertCount)
	}
	if mysqlEnabled && mysqlSourceDB != nil {
		prepareInitialData(t, mysqlSourceDB, mysqlMappings, "initial_mysql_doc", initialInsertCount)
		t.Logf("Inserted %d initial rows into MySQL source.", initialInsertCount)
=======
		prepareInitialData(t, mongoSourceClient, mongoMapping, "initial_mongo_doc", initialInsertCount, "mongodb")
		t.Logf("Inserted %d initial documents into MongoDB source.", initialInsertCount)
	}
	if mysqlEnabled && mysqlSourceDB != nil {
		prepareInitialData(t, mysqlSourceDB, mysqlMapping, "initial_mysql_doc", initialInsertCount, "mysql")
		t.Logf("Inserted %d initial rows into MySQL source.", initialInsertCount)
	}
	if mariaDBEnabled && mariaDBSourceDB != nil {
		prepareInitialData(t, mariaDBSourceDB, mariadbMapping, "initial_mariadb_doc", initialInsertCount, "mariadb")
		t.Logf("Inserted %d initial rows into MariaDB source.", initialInsertCount)
	}
	if postgresEnabled && pgSourceDB != nil {
		prepareInitialData(t, pgSourceDB, pgMapping, "initial_postgres_doc", initialInsertCount, "postgresql")
		t.Logf("Inserted %d initial rows into PostgreSQL source.", initialInsertCount)
>>>>>>> 2d5eef72
	}
}

// 6. Verify initial data synchronization
func verifyInitialDataConsistency(
	t *testing.T,
	mongoEnabled, mysqlEnabled, mariaDBEnabled, postgresEnabled bool,
	mongoSourceClient, mongoTargetClient *mongo.Client,
	mysqlSourceDB, mysqlTargetDB, mariaDBSourceDB, mariaDBTargetDB, pgSourceDB, pgTargetDB *sql.DB,
	mongoMapping, mysqlMapping, mariadbMapping, pgMapping []config.DatabaseMapping,
) {
	if mongoEnabled && mongoSourceClient != nil && mongoTargetClient != nil {
		verifyDataConsistency(t, mongoSourceClient, mongoTargetClient, mongoMapping, "initial_mongo_sync")
		t.Log("Verified MongoDB initial sync data consistency.")
	}
	if mysqlEnabled && mysqlSourceDB != nil && mysqlTargetDB != nil {
		verifyDataConsistency(t, mysqlSourceDB, mysqlTargetDB, mysqlMapping, "initial_mysql_sync")
		t.Log("Verified MySQL initial sync data consistency.")
	}
	if mariaDBEnabled && mariaDBSourceDB != nil && mariaDBTargetDB != nil {
		verifyDataConsistency(t, mariaDBSourceDB, mariaDBTargetDB, mariadbMapping, "initial_mariadb_sync")
		t.Log("Verified MariaDB initial sync data consistency.")
	}
	if postgresEnabled && pgSourceDB != nil && pgTargetDB != nil {
		verifyDataConsistency(t, pgSourceDB, pgTargetDB, pgMapping, "initial_postgres_sync")
		t.Log("Verified PostgreSQL initial sync data consistency.")
	}
}

// 7. Create/Update/Delete operation tests
func performCRUDOperations(
	t *testing.T,
	mongoEnabled, mysqlEnabled, mariaDBEnabled, postgresEnabled bool,
	mongoSourceClient, mongoTargetClient *mongo.Client,
	mysqlSourceDB, mysqlTargetDB, mariaDBSourceDB, mariaDBTargetDB, pgSourceDB, pgTargetDB *sql.DB,
	mongoMapping, mysqlMapping, mariadbMapping, pgMapping []config.DatabaseMapping,
) {
	if mongoEnabled && mongoSourceClient != nil && mongoTargetClient != nil {
		performDataOperations(t, mongoSourceClient, mongoTargetClient, mongoMapping, "mongodb")
		t.Log("MongoDB increment/update/delete operations tested successfully.")
	}
	if mysqlEnabled && mysqlSourceDB != nil && mysqlTargetDB != nil {
		performDataOperations(t, mysqlSourceDB, mysqlTargetDB, mysqlMapping, "mysql")
		t.Log("MySQL increment/update/delete operations tested successfully.")
	}
	if mariaDBEnabled && mariaDBSourceDB != nil && mariaDBTargetDB != nil {
		performDataOperations(t, mariaDBSourceDB, mariaDBTargetDB, mariadbMapping, "mariadb")
		t.Log("MariaDB increment/update/delete operations tested successfully.")
	}
	if postgresEnabled && pgSourceDB != nil && pgTargetDB != nil {
		performDataOperations(t, pgSourceDB, pgTargetDB, pgMapping, "postgresql")
		t.Log("PostgreSQL increment/update/delete operations tested successfully.")
	}
}

// Connect to MongoDB
func connectMongoDB(cfg *config.Config) (*mongo.Client, *mongo.Client, error) {
	var mongoSourceURI, mongoTargetURI string
	for _, sc := range cfg.SyncConfigs {
		if sc.Type == "mongodb" && sc.Enable {
			mongoSourceURI = sc.SourceConnection
			mongoTargetURI = sc.TargetConnection
			break
		}
	}
	if mongoSourceURI == "" || mongoTargetURI == "" {
		return nil, nil, fmt.Errorf("no enabled MongoDB sync config found in config.yaml")
	}

	sourceClient, err := mongo.Connect(context.Background(), options.Client().ApplyURI(mongoSourceURI))
	if err != nil {
		return nil, nil, err
	}
	if err := sourceClient.Ping(context.Background(), readpref.Primary()); err != nil {
		return nil, nil, err
	}

	targetClient, err := mongo.Connect(context.Background(), options.Client().ApplyURI(mongoTargetURI))
	if err != nil {
		return nil, nil, err
	}
	if err := targetClient.Ping(context.Background(), readpref.Primary()); err != nil {
		return nil, nil, err
	}

	return sourceClient, targetClient, nil
}

func connectSQLDB(cfg *config.Config, dbType string) (*sql.DB, *sql.DB, error) {
	var sourceDSN, targetDSN string
	for _, sc := range cfg.SyncConfigs {
		if sc.Type == dbType && sc.Enable {
			sourceDSN = sc.SourceConnection
			targetDSN = sc.TargetConnection
			break
		}
	}
	if sourceDSN == "" || targetDSN == "" {
		return nil, nil, fmt.Errorf("no enabled %s sync config found in config.yaml", dbType)
	}

	srcDB, err := sql.Open("mysql", sourceDSN)
	if err != nil {
		return nil, nil, err
	}
	if err := srcDB.Ping(); err != nil {
		return nil, nil, err
	}

	tgtDB, err := sql.Open("mysql", targetDSN)
	if err != nil {
		return nil, nil, err
	}
	if err := tgtDB.Ping(); err != nil {
		return nil, nil, err
	}

	return srcDB, tgtDB, nil
}

<<<<<<< HEAD
/*
// Clean up MongoDB source and target data
func cleanupMongoSourceAndTargetData(t *testing.T, mongoSourceClient, mongoTargetClient *mongo.Client, mongoMapping []config.DatabaseMapping) {
	for _, m := range mongoMapping {
		// Clean up target database data
		for _, tbl := range m.Tables {
			targetColl := mongoTargetClient.Database(m.TargetDatabase).Collection(tbl.TargetTable)
			if _, err := targetColl.DeleteMany(context.Background(), bson.M{}); err != nil {
				t.Fatalf("Failed to cleanup Mongo target collection %s.%s: %v", m.TargetDatabase, tbl.TargetTable, err)
			}
		}

		// Clean up source database data
		for _, tbl := range m.Tables {
			sourceColl := mongoSourceClient.Database(m.SourceDatabase).Collection(tbl.SourceTable)
			if _, err := sourceColl.DeleteMany(context.Background(), bson.M{}); err != nil {
				t.Fatalf("Failed to cleanup Mongo source collection %s.%s: %v", m.SourceDatabase, tbl.SourceTable, err)
			}
=======
func connectPGDB(cfg *config.Config) (*sql.DB, *sql.DB, error) {
	var pgSourceDSN, pgTargetDSN string
	for _, sc := range cfg.SyncConfigs {
		if sc.Type == "postgresql" && sc.Enable {
			pgSourceDSN = sc.SourceConnection
			pgTargetDSN = sc.TargetConnection
			break
>>>>>>> 2d5eef72
		}
	}
	if pgSourceDSN == "" || pgTargetDSN == "" {
		return nil, nil, fmt.Errorf("no enabled postgresql sync config found in config.yaml")
	}
<<<<<<< HEAD
}
*/
=======
>>>>>>> 2d5eef72

	srcDB, err := sql.Open("postgres", pgSourceDSN)
	if err != nil {
		return nil, nil, err
	}
	if err := srcDB.Ping(); err != nil {
		return nil, nil, err
	}

	tgtDB, err := sql.Open("postgres", pgTargetDSN)
	if err != nil {
		return nil, nil, err
	}
	if err := tgtDB.Ping(); err != nil {
		return nil, nil, err
	}

	return srcDB, tgtDB, nil
}

// Insert initial data
func prepareInitialData(t *testing.T, src interface{}, mappings []config.DatabaseMapping, docName string, count int, dbType string) {
	switch s := src.(type) {
	case *mongo.Client:
		// MongoDB insertion logic
		for _, dbmap := range mappings {
			for _, tblmap := range dbmap.Tables {
				srcColl := s.Database(dbmap.SourceDatabase).Collection(tblmap.SourceTable)
				var docs []interface{}
				for i := 0; i < count; i++ {
					docs = append(docs, bson.M{
						"name":    fmt.Sprintf("%s_%s", docName, uuid.New().String()),
						"content": fmt.Sprintf("RandomContent_%d_%s", i, uuid.New().String()),
					})
				}
				_, err := srcColl.InsertMany(context.Background(), docs)
				if err != nil {
					t.Fatalf("Failed to insert initial docs into MongoDB %s.%s: %v",
						dbmap.SourceDatabase, tblmap.SourceTable, err)
				}
			}
		}

	case *sql.DB:
		for _, dbmap := range mappings {
			for _, tblmap := range dbmap.Tables {
				// Build the source table name (like public.a1 or sync.a1)
				fullTableName := getQualifiedTableName(dbmap, true, tblmap)

				// If it is PostgreSQL, we can optionally TRUNCATE before insert to avoid duplicate keys
				// if isPostgresDBType(dbType) {
				//     truncSQL := fmt.Sprintf("TRUNCATE TABLE %s CASCADE", fullTableName)
				//     if _, err := s.Exec(truncSQL); err != nil {
				//         t.Fatalf("Failed to TRUNCATE table %s: %v", fullTableName, err)
				//     }
				// }

				// Choose placeholders based on dbType
				var insertSQL string
				if isPostgresDBType(dbType) {
					// PostgreSQL uses $1, $2, $3
					insertSQL = fmt.Sprintf("INSERT INTO %s (id, name, content) VALUES ($1, $2, $3)", fullTableName)
				} else {
					// MySQL / MariaDB still uses ?
					insertSQL = fmt.Sprintf("INSERT INTO %s (id, name, content) VALUES (?, ?, ?)", fullTableName)
				}

				for i := 0; i < count; i++ {
					nextID := getNextSQLID(t, s, fullTableName)
					name := fmt.Sprintf("%s_%s", docName, uuid.New().String())
					content := fmt.Sprintf("RandomContent_%d_%s", i, uuid.New().String())

					// Execute insert
					if _, err := s.Exec(insertSQL, nextID, name, content); err != nil {
						t.Fatalf("Failed to insert row into %s: %v", fullTableName, err)
					}
				}
			}
		}
	}
}

// Verify data consistency
func verifyDataConsistency(t *testing.T, src interface{}, tgt interface{}, mappings []config.DatabaseMapping, stage string) {
	time.Sleep(10 * time.Second)
	switch s := src.(type) {
	case *mongo.Client:
		// Additional wait for Mongo sync
		time.Sleep(30 * time.Second)
		tc := tgt.(*mongo.Client)
		for _, dbmap := range mappings {
			for _, tblmap := range dbmap.Tables {
				srcColl := s.Database(dbmap.SourceDatabase).Collection(tblmap.SourceTable)
				tgtColl := tc.Database(dbmap.TargetDatabase).Collection(tblmap.TargetTable)

				// Fetch source data
				srcCursor, err := srcColl.Find(context.Background(), bson.M{})
				if err != nil {
					t.Fatalf("Failed to fetch documents from MongoDB source %s.%s: %v",
						dbmap.SourceDatabase, tblmap.SourceTable, err)
				}
				defer srcCursor.Close(context.Background())
				var srcDocs []bson.M
				if err := srcCursor.All(context.Background(), &srcDocs); err != nil {
					t.Fatalf("Failed to decode documents from MongoDB source %s.%s: %v",
						dbmap.SourceDatabase, tblmap.SourceTable, err)
				}

				// Fetch target data
				tgtCursor, err := tgtColl.Find(context.Background(), bson.M{})
				if err != nil {
					t.Fatalf("Failed to fetch documents from MongoDB target %s.%s: %v",
						dbmap.TargetDatabase, tblmap.TargetTable, err)
				}
				defer tgtCursor.Close(context.Background())
				var tgtDocs []bson.M
				if err := tgtCursor.All(context.Background(), &tgtDocs); err != nil {
					t.Fatalf("Failed to decode documents from MongoDB target %s.%s: %v",
						dbmap.TargetDatabase, tblmap.TargetTable, err)
				}

				// Compare counts
				if len(srcDocs) != len(tgtDocs) {
					t.Fatalf("MongoDB data mismatch at %s stage for %s.%s -> %s.%s: sourceCount=%d, targetCount=%d",
						stage, dbmap.SourceDatabase, tblmap.SourceTable,
						dbmap.TargetDatabase, tblmap.TargetTable, len(srcDocs), len(tgtDocs))
				}

				// Compare contents
				srcMap := make(map[string]bson.M)
				for _, doc := range srcDocs {
					id, ok := doc["_id"].(primitive.ObjectID)
					if !ok {
						t.Fatalf("MongoDB document missing _id or invalid type in %s.%s",
							dbmap.SourceDatabase, tblmap.SourceTable)
					}
					srcMap[id.Hex()] = doc
				}

				for _, doc := range tgtDocs {
					id, ok := doc["_id"].(primitive.ObjectID)
					if !ok {
						t.Fatalf("MongoDB target document missing _id or invalid type in %s.%s",
							dbmap.TargetDatabase, tblmap.TargetTable)
					}
					srcDoc, exists := srcMap[id.Hex()]
					if !exists {
						t.Fatalf("MongoDB target has extra document with _id=%s in %s.%s",
							id.Hex(), dbmap.TargetDatabase, tblmap.TargetTable)
					}
					// Compare specific fields
					for key, value := range srcDoc {
						if tgtVal, exists := doc[key]; !exists || tgtVal != value {
							t.Fatalf("MongoDB data mismatch for _id=%s in field '%s': source='%v', target='%v'",
								id.Hex(), key, value, tgtVal)
						}
					}
				}
			}
		}

	case *sql.DB:
		tc := tgt.(*sql.DB)
		for _, dbmap := range mappings {
			for _, tblmap := range dbmap.Tables {
				fullSrcTable := getQualifiedTableName(dbmap, true, tblmap)
				fullTgtTable := getQualifiedTableName(dbmap, false, tblmap)

				// Fetch source data
				srcQuery := fmt.Sprintf("SELECT id, name, content FROM %s ORDER BY id", fullSrcTable)
				srcRows, err := s.Query(srcQuery)
				if err != nil {
					t.Fatalf("Failed to fetch rows from source %s at %s stage: %v", fullSrcTable, stage, err)
				}
				defer srcRows.Close()
				var srcRowsData []map[string]interface{}
				for srcRows.Next() {
					var id int64
					var name, content string
					if err := srcRows.Scan(&id, &name, &content); err != nil {
						t.Fatalf("Failed to scan row from source %s: %v", fullSrcTable, err)
					}
					srcRowsData = append(srcRowsData, map[string]interface{}{
						"id":      id,
						"name":    name,
						"content": content,
					})
				}

				// Fetch target data
				tgtQuery := fmt.Sprintf("SELECT id, name, content FROM %s ORDER BY id", fullTgtTable)
				tgtRows, err := tc.Query(tgtQuery)
				if err != nil {
					t.Fatalf("Failed to fetch rows from target %s at %s stage: %v", fullTgtTable, stage, err)
				}
				defer tgtRows.Close()
				var tgtRowsData []map[string]interface{}
				for tgtRows.Next() {
					var id int64
					var name, content string
					if err := tgtRows.Scan(&id, &name, &content); err != nil {
						t.Fatalf("Failed to scan row from target %s: %v", fullTgtTable, err)
					}
					tgtRowsData = append(tgtRowsData, map[string]interface{}{
						"id":      id,
						"name":    name,
						"content": content,
					})
				}

				// Compare counts
				if len(srcRowsData) != len(tgtRowsData) {
					t.Fatalf("%s data mismatch at %s stage for %s -> %s: sourceCount=%d, targetCount=%d",
						dbmap.SourceDatabase, stage, fullSrcTable, fullTgtTable,
						len(srcRowsData), len(tgtRowsData))
				}

				// Compare contents
				srcMap := make(map[int64]map[string]interface{})
				for _, row := range srcRowsData {
					srcMap[row["id"].(int64)] = row
				}

				for _, row := range tgtRowsData {
					srcRow, exists := srcMap[row["id"].(int64)]
					if !exists {
						t.Fatalf("Target has extra row with id=%d in %s",
							row["id"].(int64), fullTgtTable)
					}
					// Compare specific fields
					for key, value := range srcRow {
						if tgtVal, exists := row[key]; !exists || tgtVal != value {
							t.Fatalf("Data mismatch for id=%d in field '%s': source='%v', target='%v'",
								row["id"].(int64), key, value, tgtVal)
						}
					}
				}
			}
		}
	}
}

// Perform create/update/delete operations during synchronization
func performDataOperations(t *testing.T, src interface{}, tgt interface{}, mappings []config.DatabaseMapping, dbType string) {
	switch dbType {
	case "mongodb":
		performMongoOperations(t, src.(*mongo.Client), tgt.(*mongo.Client), mappings)
	case "mysql", "mariadb", "postgresql":
		performSQLOperations(t, src.(*sql.DB), tgt.(*sql.DB), mappings, dbType)
	default:
		t.Fatalf("Unknown dbType: %s", dbType)
	}
}

func performMongoOperations(t *testing.T, sClient, tClient *mongo.Client, mappings []config.DatabaseMapping) {
	for _, dbmap := range mappings {
		for _, tblmap := range dbmap.Tables {
			srcColl := sClient.Database(dbmap.SourceDatabase).Collection(tblmap.SourceTable)

			// Insert
			insertCount := 3
			var docs []interface{}
			for i := 0; i < insertCount; i++ {
				docs = append(docs, bson.M{
					"name":    "test_insert_" + uuid.New().String(),
					"content": "RandomContent_" + strconv.Itoa(rand.Intn(1000)),
				})
			}
			_, err := srcColl.InsertMany(context.Background(), docs)
			if err != nil {
				t.Fatalf("MongoDB insert failed: %v", err)
			}

			t.Log("MongoDB insert operation successful.")
			verifyDataConsistency(t, sClient, tClient, []config.DatabaseMapping{dbmap}, "mongo_insert")

			// Update
			updateFilter := bson.M{"name": bson.M{"$regex": "^test_insert_"}}
			update := bson.M{"$set": bson.M{"name": "test_updated_" + uuid.New().String()}}
			_, err = srcColl.UpdateMany(context.Background(), updateFilter, update)
			if err != nil {
				t.Fatalf("MongoDB update failed: %v", err)
			}
			t.Log("MongoDB update operation successful.")
			verifyDataConsistency(t, sClient, tClient, []config.DatabaseMapping{dbmap}, "mongo_update")

			// Delete
			deleteFilter := bson.M{"name": bson.M{"$regex": "^test_updated_"}}
			_, err = srcColl.DeleteMany(context.Background(), deleteFilter)
			if err != nil {
				t.Fatalf("MongoDB delete failed: %v", err)
			}
			t.Log("MongoDB delete operation successful.")
			verifyDataConsistency(t, sClient, tClient, []config.DatabaseMapping{dbmap}, "mongo_delete")
		}
	}
}

func performSQLOperations(t *testing.T, sDB, tDB *sql.DB, mappings []config.DatabaseMapping, dbType string) {
	for _, dbmap := range mappings {
		for _, tblmap := range dbmap.Tables {
			fullSrcTable := getQualifiedTableName(dbmap, true, tblmap)

			// Insert
			insertCount := 3
			var insertSQL string
			if isPostgresDBType(dbType) {
				insertSQL = fmt.Sprintf("INSERT INTO %s (id, name, content) VALUES ($1, $2, $3)", fullSrcTable)
			} else {
				insertSQL = fmt.Sprintf("INSERT INTO %s (id, name, content) VALUES (?, ?, ?)", fullSrcTable)
			}
			for i := 0; i < insertCount; i++ {
				insertID := getNextSQLID(t, sDB, fullSrcTable)
				name := "test_insert_" + uuid.New().String()
				content := "RandomContent_" + strconv.Itoa(rand.Intn(1000))

				if _, err := sDB.Exec(insertSQL, insertID, name, content); err != nil {
					t.Fatalf("%s insert failed: %v", dbType, err)
				}
			}
			t.Logf("%s insert operation successful.", dbType)
			verifyDataConsistency(t, sDB, tDB, []config.DatabaseMapping{dbmap}, dbType+"_insert")

			// Update
			// PostgreSQL does not have CONCAT or UUID() by default, handle differently
			updateQuery := fmt.Sprintf("UPDATE %s SET name=CONCAT('test_updated_', UUID()) WHERE name LIKE 'test_insert_%%'", fullSrcTable)
			if isPostgresDBType(dbType) {
				// change to 'test_updated_' || substring(md5(random()::text),1,8)
				updateQuery = fmt.Sprintf("UPDATE %s SET name='test_updated_' || substring(md5(random()::text),1,8) WHERE name LIKE 'test_insert_%%'", fullSrcTable)
			}
			if _, err := sDB.Exec(updateQuery); err != nil {
				t.Fatalf("%s update failed: %v", dbType, err)
			}
			t.Logf("%s update operation successful.", dbType)
			verifyDataConsistency(t, sDB, tDB, []config.DatabaseMapping{dbmap}, dbType+"_update")

			// Delete
			deleteQuery := fmt.Sprintf("DELETE FROM %s WHERE name LIKE 'test_updated_%%'", fullSrcTable)
			if _, err := sDB.Exec(deleteQuery); err != nil {
				t.Fatalf("%s delete failed: %v", dbType, err)
			}
			t.Logf("%s delete operation successful.", dbType)
			verifyDataConsistency(t, sDB, tDB, []config.DatabaseMapping{dbmap}, dbType+"_delete")
		}
	}
}<|MERGE_RESOLUTION|>--- conflicted
+++ resolved
@@ -29,19 +29,6 @@
 	_ "github.com/lib/pq"
 )
 
-<<<<<<< HEAD
-// Get the next available auto-increment ID value from the MySQL table: max(id) + 1
-func getNextMySQLID(t *testing.T, db *sql.DB, database, table string) int64 {
-=======
-// Global counter for generating unique primary key IDs (MongoDB does not depend on this ID)
-var testIDCounter int64 = 0
-
-// This function may only be used in MongoDB (if needed)
-// For MySQL, we no longer use this global counter, but instead get the next ID by querying the database
-func getUniqueID() int64 {
-	return atomic.AddInt64(&testIDCounter, 1)
-}
-
 // Added function: get the full "schema.table" or "database.table"
 func getQualifiedTableName(dbmap config.DatabaseMapping, useSource bool, tblmap config.TableMapping) string {
 	if useSource {
@@ -58,7 +45,6 @@
 
 // Modified getNextSQLID: pass in "fullTableName" instead of "database, table"
 func getNextSQLID(t *testing.T, db *sql.DB, fullTableName string) int64 {
->>>>>>> 2d5eef72
 	var maxID sql.NullInt64
 	query := fmt.Sprintf("SELECT COALESCE(MAX(id),0) FROM %s", fullTableName)
 	err := db.QueryRow(query).Scan(&maxID)
@@ -92,7 +78,7 @@
 	mongoMapping, mysqlMapping, mariadbMapping, pgMapping := extractAllMappings(cfg)
 
 	// Start all syncers
-	startAllSyncers(ctx, cfg, logger.InitLogger())
+	startAllSyncers(ctx, cfg, logger.InitLogger(logrus.DebugLevel.String()))
 	t.Log("Syncers started, waiting initial sync...")
 	time.Sleep(5 * time.Second)
 
@@ -197,18 +183,10 @@
 		if err != nil {
 			t.Fatalf("Failed to connect MongoDB: %v", err)
 		}
-<<<<<<< HEAD
-		defer func() {
+		t.Log("MongoDB source/target connected successfully.")
+		t.Cleanup(func() {
 			_ = mongoSourceClient.Disconnect(context.Background())
 			_ = mongoTargetClient.Disconnect(context.Background())
-		}()
-
-=======
->>>>>>> 2d5eef72
-		t.Log("MongoDB source/target connected successfully.")
-		t.Cleanup(func() {
-			mongoSourceClient.Disconnect(context.Background())
-			mongoTargetClient.Disconnect(context.Background())
 		})
 	}
 
@@ -218,13 +196,6 @@
 		if err != nil {
 			t.Fatalf("Failed to connect MySQL: %v", err)
 		}
-<<<<<<< HEAD
-		defer func() {
-			mysqlSourceDB.Close()
-			mysqlTargetDB.Close()
-		}()
-=======
->>>>>>> 2d5eef72
 		t.Log("MySQL source/target connected successfully.")
 		t.Cleanup(func() {
 			mysqlSourceDB.Close()
@@ -318,14 +289,6 @@
 	initialInsertCount int,
 ) {
 	if mongoEnabled && mongoSourceClient != nil {
-<<<<<<< HEAD
-		prepareInitialData(t, mongoSourceClient, mongoMappings, "initial_mongo_doc", initialInsertCount)
-		t.Logf("Inserted %d initial documents into MongoDB source.", initialInsertCount)
-	}
-	if mysqlEnabled && mysqlSourceDB != nil {
-		prepareInitialData(t, mysqlSourceDB, mysqlMappings, "initial_mysql_doc", initialInsertCount)
-		t.Logf("Inserted %d initial rows into MySQL source.", initialInsertCount)
-=======
 		prepareInitialData(t, mongoSourceClient, mongoMapping, "initial_mongo_doc", initialInsertCount, "mongodb")
 		t.Logf("Inserted %d initial documents into MongoDB source.", initialInsertCount)
 	}
@@ -340,7 +303,6 @@
 	if postgresEnabled && pgSourceDB != nil {
 		prepareInitialData(t, pgSourceDB, pgMapping, "initial_postgres_doc", initialInsertCount, "postgresql")
 		t.Logf("Inserted %d initial rows into PostgreSQL source.", initialInsertCount)
->>>>>>> 2d5eef72
 	}
 }
 
@@ -461,26 +423,6 @@
 	return srcDB, tgtDB, nil
 }
 
-<<<<<<< HEAD
-/*
-// Clean up MongoDB source and target data
-func cleanupMongoSourceAndTargetData(t *testing.T, mongoSourceClient, mongoTargetClient *mongo.Client, mongoMapping []config.DatabaseMapping) {
-	for _, m := range mongoMapping {
-		// Clean up target database data
-		for _, tbl := range m.Tables {
-			targetColl := mongoTargetClient.Database(m.TargetDatabase).Collection(tbl.TargetTable)
-			if _, err := targetColl.DeleteMany(context.Background(), bson.M{}); err != nil {
-				t.Fatalf("Failed to cleanup Mongo target collection %s.%s: %v", m.TargetDatabase, tbl.TargetTable, err)
-			}
-		}
-
-		// Clean up source database data
-		for _, tbl := range m.Tables {
-			sourceColl := mongoSourceClient.Database(m.SourceDatabase).Collection(tbl.SourceTable)
-			if _, err := sourceColl.DeleteMany(context.Background(), bson.M{}); err != nil {
-				t.Fatalf("Failed to cleanup Mongo source collection %s.%s: %v", m.SourceDatabase, tbl.SourceTable, err)
-			}
-=======
 func connectPGDB(cfg *config.Config) (*sql.DB, *sql.DB, error) {
 	var pgSourceDSN, pgTargetDSN string
 	for _, sc := range cfg.SyncConfigs {
@@ -488,17 +430,11 @@
 			pgSourceDSN = sc.SourceConnection
 			pgTargetDSN = sc.TargetConnection
 			break
->>>>>>> 2d5eef72
 		}
 	}
 	if pgSourceDSN == "" || pgTargetDSN == "" {
 		return nil, nil, fmt.Errorf("no enabled postgresql sync config found in config.yaml")
 	}
-<<<<<<< HEAD
-}
-*/
-=======
->>>>>>> 2d5eef72
 
 	srcDB, err := sql.Open("postgres", pgSourceDSN)
 	if err != nil {

# Sync

[![Go Report Card](https://goreportcard.com/badge/github.com/retail-ai-inc/sync)](https://goreportcard.com/report/github.com/retail-ai-inc/sync)
[![Coverage Status](https://codecov.io/gh/retail-ai-inc/sync/graph/badge.svg)](https://codecov.io/gh/retail-ai-inc/sync)
[![GoDoc](https://godoc.org/github.com/retail-ai-inc/sync?status.svg)](https://godoc.org/github.com/retail-ai-inc/sync)
[![License](https://img.shields.io/badge/license-MIT-blue)](LICENSE)
[![Ask DeepWiki](https://deepwiki.com/badge.svg)](https://deepwiki.com/retail-ai-inc/sync)

Synchronize Production NOSQL and SQL data to Standalone instances for Data scientists or other purposes. A **Go-based** tool to synchronize MongoDB or SQL data from a **MongoDB replica set** or **sharded cluster** or production SQL instance to a **standalone instance**, supports initial and incremental synchronization, including **indexes** with change stream monitoring.

> [!NOTE]
> - Sync now supports MongoDB, MySQL, PostgreSQL, MariaDB, and Redis. Next, `Sync` will support Elasticsearch.
> - `Sync` is **PII** proof, meaning you can select specific records, keys, columns from your source databases, and sync them into target databases using one-way **encryption** or **masking** methods.

## What is the problem
- Let's assume you have multiple tech teams and stakeholders. Different teams have different requirements for analyzing the production data independently. However, the tech team doesn't want to allow all these stakeholders direct access to the production databases due to security and stability issues.
- Another use case is to support your hot storage and cold storage policies. For example, allowing your smartphone app users to access only the latest 1 year of data from the hot storage, and serve the rest of the data on a request basis from cold storage.

## A simple one-way solution
Create standalone databases outside of your production database servers with the same name as the production databases and synchronize the production data of specific tables or collections to the standalone database. **Sync** will do this for you.

## Supported Databases

- MongoDB (Sharded clusters, Replica sets)
- MySQL
- MariaDB 
- PostgreSQL (PostgreSQL version 10+ with logical replication enabled)
- Redis (Standalone, Sentinel; does not support cluster mode)

## High-Level Design Diagram

### MongoDB sync (usual)
![image](https://github.com/user-attachments/assets/f600c3ae-a6bf-4d64-9a7b-6715456a146b)

### MongoDB sync (shard or replica set)

![image](https://github.com/user-attachments/assets/82cd3811-44bf-4d44-8ac8-9f32aace7a83)

### MySQL or MariaDB

![image](https://github.com/user-attachments/assets/65b23a4c-56db-4833-89a1-0f802af878bd)


## Features

- **UI Interface**:  
  - The tool has added a [**UI interface**](READMEUI.md), making it easier to operate and monitor the synchronization process. For detailed UI documentation and usage guidance, please refer to [READMEUI.md](READMEUI.md).
- **Initial Sync**:
  - MongoDB: Bulk synchronization of data from the MongoDB cluster or MongoDB replica set to the standalone MongoDB instance.
  - MySQL/MariaDB: Initial synchronization using batch inserts (default batch size: 100 rows) from the source to the target if the target table is empty.
  - PostgreSQL: Initial synchronization using batch inserts (default batch size: 100 rows) from the source to the target using logical replication slots and the pgoutput plugin.
  - Redis: Supports full data synchronization for standalone Redis and Sentinel setups using Redis Streams and Keyspace Notifications.
- **Change Stream & Incremental Updates**:
  - MongoDB: Watches for real-time changes (insert, update, replace, delete) in the cluster's collections and reflects them in the standalone instance.
  - MySQL/MariaDB: Uses binlog replication events to capture and apply incremental changes to the target.
  - PostgreSQL: Uses WAL (Write-Ahead Log) with the pgoutput plugin to capture and apply incremental changes to the target.
  - Redis: Uses Redis Streams and Keyspace Notifications to capture and sync incremental changes in real-time.
- **Batch Processing & Concurrency**:  
  Handles synchronization in batches for optimized performance and supports parallel synchronization across multiple collections or tables.
- **Restart Resilience**: 
  Stores MongoDB resume tokens, MySQL binlog positions, PostgreSQL replication positions, and Redis stream offsets in configurable state files, allowing the tool to resume synchronization from the last known position after a restart.
  - **Note for Redis**: Redis does not support resuming from the last state after a sync interruption. If `Sync` is interrupted or crashes, it will restart the synchronization process by executing the initial sync method to retrieve all keys and sync them to the target database. This is due to limitations in Redis Streams and Keyspace Notifications, which do not provide a built-in mechanism for persisting and resuming stream offsets across restarts. As a result, the tool cannot accurately determine the last synced state and must perform a full resync to ensure data consistency.

## Prerequisites
- For MongoDB sources:
  - A source MongoDB cluster (replica set or sharded cluster) with MongoDB version >= 4.0.
  - A target standalone MongoDB instance with write permissions.
- For MySQL/MariaDB sources:
  - A MySQL or MariaDB instance with binlog enabled (ROW or MIXED format recommended) and a user with replication privileges.
  - A target MySQL or MariaDB instance with write permissions.
- For PostgreSQL sources:
  - A PostgreSQL instance with logical replication enabled and a replication slot created.
  - A target PostgreSQL instance with write permissions.
- For Redis sources:
  - Redis standalone or Sentinel setup with Redis version >= 5.0.
  - Redis Streams and Keyspace Notifications enabled.
  - A target Redis instance with write permissions.

<<<<<<< HEAD

## Quick Start
### 1.Start with docker (For End Users)

```bash
docker run -d -p 8080:8080 zhangyongguang/sync:latest
```
=======
## Installation(For development)
>>>>>>> f99b6eff

**Access the Web UI**:
- URL: [http://localhost:8080](http://localhost:8080)
- Username: `admin`
- Password: `admin`

<<<<<<< HEAD
### 2.Development Setup (For Developers)

=======
>>>>>>> f99b6eff
```
# 1. Clone the repository:
git clone https://github.com/retail-ai-inc/sync.git
cd sync

# 2. Install dependencies
go mod tidy

# 3. Run the application
go run cmd/sync/main.go

# 4. Build the Docker image
docker build -t sync .
docker run -d -p 8080:8080 sync
```

<<<<<<< HEAD
**Access the Web UI**:
- URL: [http://localhost:8080](http://localhost:8080)
- Username: `admin`
- Password: `admin`

=======
>>>>>>> f99b6eff
## Real-Time Synchronization

- MongoDB: Uses Change Streams from replica sets or sharded clusters for incremental updates.
- MySQL/MariaDB: Uses binlog replication to apply incremental changes to the target.
- PostgreSQL: Uses WAL (Write-Ahead Log) with the pgoutput plugin to apply incremental changes to the target.
- Redis: Uses Redis Streams and Keyspace Notifications to sync changes in real-time.
  - **Note for Redis**: If `Sync` is interrupted, Redis will restart the synchronization process with an initial sync of all keys to the target. This ensures data consistency but may increase synchronization time after interruptions.

Upon restart, the tool resumes from the stored state (resume token for MongoDB, binlog position for MySQL/MariaDB, or replication slot for PostgreSQL).

## Availability  

- MongoDB: MongoDB Change Streams require a replica set or sharded cluster. See [Convert Standalone to Replica Set](https://www.mongodb.com/docs/manual/tutorial/convert-standalone-to-replica-set/).
- MySQL/MariaDB: MySQL/MariaDB binlog-based incremental sync requires ROW or MIXED binlog format for proper event capturing.
- PostgreSQL: PostgreSQL incremental sync requires logical replication enabled with a replication slot.
- Redis: Redis sync supports standalone and Sentinel setups but does not support Redis Cluster mode. Redis does not support resuming from the last synced state after a crash or interruption.

## Contributing

We encourage all contributions to this repository! Please fork the repository or open an issue, make changes, and submit a pull request.
Note: All interactions here should conform to the [Code of Conduct](https://github.com/retail-ai-inc/sync/blob/main/CODE_OF_CONDUCT.md).

## Give a Star! ⭐

If you like or are using this project, please give it a **star**. Thanks!<|MERGE_RESOLUTION|>--- conflicted
+++ resolved
@@ -76,7 +76,6 @@
   - Redis Streams and Keyspace Notifications enabled.
   - A target Redis instance with write permissions.
 
-<<<<<<< HEAD
 
 ## Quick Start
 ### 1.Start with docker (For End Users)
@@ -84,20 +83,14 @@
 ```bash
 docker run -d -p 8080:8080 zhangyongguang/sync:latest
 ```
-=======
-## Installation(For development)
->>>>>>> f99b6eff
 
 **Access the Web UI**:
 - URL: [http://localhost:8080](http://localhost:8080)
 - Username: `admin`
 - Password: `admin`
 
-<<<<<<< HEAD
 ### 2.Development Setup (For Developers)
 
-=======
->>>>>>> f99b6eff
 ```
 # 1. Clone the repository:
 git clone https://github.com/retail-ai-inc/sync.git
@@ -114,14 +107,11 @@
 docker run -d -p 8080:8080 sync
 ```
 
-<<<<<<< HEAD
 **Access the Web UI**:
 - URL: [http://localhost:8080](http://localhost:8080)
 - Username: `admin`
 - Password: `admin`
 
-=======
->>>>>>> f99b6eff
 ## Real-Time Synchronization
 
 - MongoDB: Uses Change Streams from replica sets or sharded clusters for incremental updates.
